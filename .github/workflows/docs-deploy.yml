--- conflicted
+++ resolved
@@ -3,33 +3,21 @@
   push:
     branches:
       - main
-<<<<<<< HEAD
-      - add-docusaurus-structure
-=======
     paths:
       - docs/**
->>>>>>> b4ebb3b0
     # Review gh actions docs if you want to further define triggers, paths, etc
     # https://docs.github.com/en/actions/using-workflows/workflow-syntax-for-github-actions#on
   workflow_dispatch:
 
 jobs:
   deploy:
-    name: Deploy to GitHub Pages
-    runs-on: ubuntu-latest
     defaults:
       run:
         shell: bash
-<<<<<<< HEAD
-        working-directory: docs
-    env:
-      ACTIONS_STEP_DEBUG: true
-=======
     name: Deploy to GitHub Pages
     runs-on: ubuntu-latest
     permissions:
       contents: write
->>>>>>> b4ebb3b0
     steps:
       - uses: actions/checkout@v3
       - uses: actions/setup-node@v3
@@ -42,9 +30,6 @@
         run: npm install -g @tno-terminology-design/trrt@1.x
       - name: Run TRRT
         run: trrt --output . --scopedir __tests__/content '**/*.md' --force
-
-      - name: Check for yarn.lock
-        run: test -f yarn.lock || (echo "yarn.lock file not found"; exit 1)
 
       - name: Install dependencies
         run: yarn install --frozen-lockfile
