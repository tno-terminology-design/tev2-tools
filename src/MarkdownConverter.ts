--- conflicted
+++ resolved
@@ -16,11 +16,7 @@
             // Generate the 'converted' representation based on the matching entry
             if (entry.website && entry.navurl) {
                   markdownOut = `[${term.get("showtext")}](${path.join(entry.website, entry.navurl)})`
-<<<<<<< HEAD
-
-=======
                   
->>>>>>> f867848c
                   if (term.get("trait") !== undefined) {
                         // Add the trait as an anchor link if available in entry heading id's
                         if (entry.headingids?.includes(term.get("trait")!)) {
